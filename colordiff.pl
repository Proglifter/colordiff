<<<<<<< HEAD
#!/usr/bin/perl -w

########################################################################
#                                                                      #
# ColorDiff - a wrapper/replacment for 'diff' producing                #
#             colourful output                                         #
#                                                                      #
# Copyright (C)2002-2011 Dave Ewart (davee@sungate.co.uk)              #
#                                                                      #
########################################################################
#                                                                      #
# This program is free software; you can redistribute it and/or modify #
# it under the terms of the GNU General Public License as published by #
# the Free Software Foundation; either version 2 of the License, or    #
# (at your option) any later version.                                  #
#                                                                      #
# This program is distributed in the hope that it will be useful,      #
# but WITHOUT ANY WARRANTY; without even the implied warranty of       #
# MERCHANTABILITY or FITNESS FOR A PARTICULAR PURPOSE.  See the        #
# GNU General Public License for more details.                         #
#                                                                      #
########################################################################
=======
#!/usr/bin/perl

# See the POD at the end of the file.
>>>>>>> e349c67e

use 5.008_000;
use warnings;
use strict;
use diagnostics;
use English qw( -no_match_vars );
use Getopt::Long qw( GetOptions :config pass_through );
use Pod::Usage qw( pod2usage );
use IPC::Open2;
use Term::ANSIColor qw(:constants color colorvalid);
use Module::Load::Conditional qw( can_load );
use Carp qw( carp croak );

package main;

#pull in Perl 6 given/when
use feature qw(:5.10);

if ( $PERL_VERSION < v5.12 ) {
    can_load( modules => { 'Switch' => '2.09', }, verbose => 1 )
        or die "$ERRNO Cannot load module Switch.\n";
}

# This may not be perfect - should identify most reasonably
# formatted diffs and patches
sub determine_diff_type {
    my $input_ref = shift;
    my $diff_type = 'unknown';

<<<<<<< HEAD
    DIFF_TYPE:
    foreach my $record ( @{$input_ref} ) {
        if ( defined $user_difftype ) {
            $diff_type = $user_difftype;
            last DIFF_TYPE;
        }

=======
DIFF_TYPE: foreach my $record ( @{$input_ref} ) {
>>>>>>> e349c67e
        given ($record) {

            # Unified diffs are the only flavour having '+++' or '---'
            # at the start of a line
            when (m/^(?:[+]{3}|---|@@)/xms) { $diff_type = 'diffu'; }

            # Context diffs are the only flavour having '***'
            # at the start of a line
            when (m/^[*]{3}/xms) { $diff_type = 'diffc'; }

            # Plain diffs have NcN, NdN and NaN etc.
            when (m/^\d+[acd]\d+$/xms) { $diff_type = 'diff'; }

            # FIXME - This is not very specific, since the regex matches
            # could easily match non-diff output.  However, given that we
            # have not yet matched any of the *other* diff types, this might
            # be good enough
            when (m/(?:\s[|]\s|\s<$|\s>\s)/xms) { $diff_type = 'diffy'; }

            # wdiff deleted/added patterns
            # should almost always be pairwaise?
            when (m/\[-.*?-\]/xs)   { $diff_type = 'wdiff'; }
            when (m/\{\+.*?\+\}/xs) { $diff_type = 'wdiff'; }
        }

        if ( $diff_type ne 'unknown' ) {
            last DIFF_TYPE;
        }
    }

    return $diff_type;
}

sub show_banner {
    my $display = shift;

    return if ( $display == 0 );

    my $app_name     = 'colordiff';
    my $version      = '2.0.0';
    my $author       = 'Dave Ewart';
    my $author_email = 'davee@sungate.co.uk';
    my $app_www      = 'http://colordiff.sourceforge.net/';
    my $copyright    = '(C)2002-2011';

    print {*STDERR} "$app_name $version ($app_www)\n";
    print {*STDERR} "$copyright $author, $author_email\n\n";

    return 0;
}

sub parse_config_file {
    my %colour   = %{ (shift) };
    my %settings = %{ (shift) };
    my $location = shift;

    return %settings if ( !-e $location || !-r $location );

    open my $fh, '<', $location || croak "Cannot open $location: $OS_ERROR";
    my @contents = <$fh>;
    close $fh || croak "Cannot open $location: $OS_ERROR";

LINE_CONTENT: foreach my $line (@contents) {
        my $colourval;
        chomp $line;
        $line =~ s/\s+//gxms;
        next if ( $line =~ m/^[#]/xms || $line =~ m/^$/xms );
        $line = lc $line;

        my ( $option, $value ) = split /=/xms, $line;

        given ($value) {
            when (m/yes|no/xms)   { }
            when (m/normal/xms)   { next LINE_CONTENT; }
            when (m/none|off/xms) { $colourval = $settings{off}; }

            #256 color support via specifiying the number in colordiffrc
            when ( $value =~ m/\d+/xms && $value >= 0 && $value <= 255 ) {
                $colourval = "\033[0;38;5;${value}m";
                if ( $value < 8 ) {
                    $colourval = "\033[0;3${value}m";
                }
                elsif ( $value < 15 ) {
                    $colourval = "\033[0;9${value}m";
                }
            }

           #when ( defined $colour{$value} ) { $colourval = $colour{$value}; }

            when ( colorvalid($value) ) { $colourval = $colour{$value}; }
            default {
                print {
                    *STDERR
                }
                "Invalid colour specification for setting '$option'='$value' in $location\n";
                next LINE_CONTENT;
            }
        }

        given ($option) {
            when ('banner') {
                if ( $value =~ m/yes|no/xms ) {
                    $settings{banner} = $value eq 'yes' ? 1 : 0;
                }
            }
            when ('color_patches') {
                if ( $value =~ m/yes|no/xms ) {
                    $settings{color_patches} = $value eq 'yes' ? 1 : 0;
                }
            }

            when ('plain')     { $settings{plain}     = $colourval; }
            when ('oldtext')   { $settings{oldtext}   = $colourval; }
            when ('newtext')   { $settings{newtext}   = $colourval; }
            when ('diffstuff') { $settings{diffstuff} = $colourval; }
            when ('cvsstuff')  { $settings{cvsstuff}  = $colourval; }
            default {
                print {
                    *STDERR
                }
                "Unknown option '$option' in $location\n";
            }
        }
    }

    return %settings;
}

sub preprocess_input {
    my $input_ref = shift;

  # Special pre-processing for side-by-side diffs
  # Figure out location of central markers: these will be a consecutive set of
  # three columns where the first and third always consist of spaces and the
  # second consists only of spaces, '<', '>' and '|'
  # This is not a 100% certain match, but should be good enough

    my %separator_col  = ();
    my %candidate_col  = ();
    my $diffy_sep_col  = 0;
    my $mostlikely_sum = 0;
    my $longest_record = 0;

    # Not very elegant, but does the job
    # Unfortunately requires parsing the input stream multiple times
    foreach my $line ( @{$input_ref} ) {

        # Convert tabs to spaces
        while ( ( my $i = index $line, "\t" ) > -1 ) {
            substr $line, $i, 1,    # range to replace
                ( q{ } x ( 8 - ( $i % 8 ) ) );    # string to replace with
        }
        if ( length($line) > $longest_record ) {
            $longest_record = length $line;
        }
    }

    for my $i ( 0 .. $longest_record ) {
        $separator_col{$i} = 1;
        $candidate_col{$i} = 0;
    }

    foreach ( @{$input_ref} ) {

        # Convert tabs to spaces
        while ( ( my $i = index $_, "\t" ) > -1 ) {
            substr $_, $i, 1,    # range to replace
                ( q{ } x ( 8 - ( $i % 8 ) ) );    # string to replace with
        }
        for my $i ( 0 .. ( length($_) - 3 ) ) {
            next if ( !defined $separator_col{$i} );
            next if ( $separator_col{$i} == 0 );
            my $subsub = substr $_, $i, 2;
            if (   ( $subsub ne q{  } )
                && ( $subsub ne ' |' )
                && ( $subsub ne ' >' )
                && ( $subsub ne ' <' ) )
            {
                $separator_col{$i} = 0;
            }
            if (   ( $subsub eq ' |' )
                || ( $subsub eq ' >' )
                || ( $subsub eq ' <' ) )
            {
                $candidate_col{$i}++;
            }
        }
    }

    for my $i ( 0 .. ( $longest_record - 3 ) ) {
        if ( $separator_col{$i} == 1 ) {
            if ( $candidate_col{$i} > $mostlikely_sum ) {
                $diffy_sep_col  = $i;
                $mostlikely_sum = $i;
            }
        }
    }

    return $diffy_sep_col;
}

sub parse_and_print {
    my %settings = %{ (shift) };
    my @input    = @{ (shift) };
    my $type     = shift;
    my $diffy_sep_col  = shift;
    my $inside_oldtext = 1;

    foreach (@input) {
        if ( $type eq 'diff' ) {
            given ($_) {
                when (m/^</xms)  { print $settings{oldtext}; }
                when (m/^>/xms)  { print $settings{newtext}; }
                when (m/^\d/xms) { print $settings{diffstuff}; }
                when (
                    m/^(?:Index:[ ]|={4,}|RCS[ ]file:[ ]|retrieving[ ]|diff[ ])/xms
                    )
                {
                    print $settings{cvsstuff};
                }
                when (m/^Only[ ]in/xms) { print $settings{diffstuff}; }
                default                 { print $settings{plain}; }
            }
        }
        elsif ( $type eq 'diffc' ) {
            given ($_) {
                when (m/^-[ ]/xms)      { print $settings{oldtext}; }
                when (m/^[+][ ]/xms)    { print $settings{newtext}; }
                when (m/^[*]{4,}/xms)   { print $settings{diffstuff}; }
                when (m/^Only[ ]in/xms) { print $settings{diffstuff}; }
                when (m/^[*]{3}[ ]\d+,\d+/xms) {
                    print $settings{diffstuff};
                    $inside_oldtext = 1;
                }
                when (m/^[*]{3}[ ]/xms) { print $settings{oldtext}; }
                when (m/^---[ ]\d+,\d+/xms) {
                    print $settings{diffstuff};
                    $inside_oldtext = 0;
                }
                when (m/^---[ ]/xms) { print $settings{newtext}; }
                when (m/^!/xms) {
                    $inside_oldtext == 1
                        ? print $settings{oldtext}
                        : print $settings{newtext};
                }
                when (
                    m/^(?:Index:[ ]|={4,}|RCS[ ]file:[ ]|retrieving[ ]|diff[ ])/xms
                    )
                {
                    print $settings{cvsstuff};
                }
                default { print $settings{plain}; }
            }
        }
        elsif ( $type eq 'diffu' ) {
            given ($_) {
                when (m/^-/xms)         { print $settings{oldtext}; }
                when (m/^[+]/xms)       { print $settings{newtext}; }
                when (m/^[@]/xms)       { print $settings{diffstuff}; }
                when (m/^Only[ ]in/xms) { print $settings{diffstuff}; }
                when (
                    m/^(?:Index:[ ]|={4,}|RCS[ ]file:[ ]|retrieving[ ]|diff[ ])/xms
                    )
                {
                    print $settings{cvsstuff};
                }
                default { print $settings{plain}; }
            }
        }

        # Works with previously-identified column containing the diff-y
        # separator characters
        elsif ( $type eq 'diffy' ) {
            if ( length($_) > ( $diffy_sep_col + 2 ) ) {
                my $sepchars = substr $_, $diffy_sep_col, 2;
                if ( $sepchars eq ' <' ) {
                    print $settings{oldtext};
                }
                elsif ( $sepchars eq ' |' ) {
                    print $settings{diffstuff};
                }
                elsif ( $sepchars eq ' >' ) {
                    print $settings{newtext};
                }
                else {
                    print $settings{plain};
                }
            }
            elsif (m/^Only[ ]in/xms) {
                print $settings{diffstuff};
            }
            else {
                print $settings{plain};
            }
        }
        elsif ( $type eq 'wdiff' ) {
            $_ =~ s/(\[-[^]]*?-\])/$settings{oldtext}$1$settings{off}/gms;
            $_
                =~ s/([{][+][^]]*?[+][}])/$settings{newtext}$1$settings{off}/gms;
        }
        elsif ( $type eq 'debdiff' ) {
            $_ =~ s/(\[-[^]]*?-\])/$settings{oldtext}$1$settings{off}/gms;
            $_
                =~ s/([{][+][^]]*?[+][}])/$settings{newtext}$1$settings{off}/gms;
        }

        print $_, color 'reset';
    }
    return;
}

# ----------------------------------------------------------------------------

# ANSI sequences for colours
my %colour = (
    'white'   => "\033[1;37m",
    'yellow'  => "\033[1;33m",
    'green'   => "\033[1;32m",
    'blue'    => "\033[1;34m",
    'cyan'    => "\033[1;36m",
    'red'     => "\033[1;31m",
    'magenta' => "\033[1;35m",
    'black'   => "\033[1;30m",

    'darkwhite'   => "\033[0;37m",
    'darkyellow'  => "\033[0;33m",
    'darkgreen'   => "\033[0;32m",
    'darkblue'    => "\033[0;34m",
    'darkcyan'    => "\033[0;36m",
    'darkred'     => "\033[0;31m",
    'darkmagenta' => "\033[0;35m",
    'darkblack'   => "\033[0;30m",
    'off'         => "\033[0;0m",
);

sub run {
    my $specified_difftype;

    # Default settings if /etc/colordiffrc and ~/.colordiffrc do not exist.
    my %settings = (
        'plain'         => $colour{white},
        'oldtext'       => $colour{red},
        'newtext'       => $colour{blue},
        'diffstuff'     => $colour{magenta},
        'cvsstuff'      => $colour{green},
        'banner'        => 1,
        'color_patches' => 0,
        'off'           => $colour{off},
    );

    GetOptions(
        'difftype=s' => \$specified_difftype,
        'help|?'     => sub { pod2usage( -verbose => 1 ) },
        'man'        => sub { pod2usage( -verbose => 2 ) },
        'usage'      => sub { pod2usage( -verbose => 0 ) },
        'version'    => sub { show_banner(1); exit 1; },
    );


    %settings = parse_config_file( \%colour, \%settings, '/etc/colordiffrc' );

    if ( defined $ENV{HOME} ) {
        %settings = parse_config_file( \%colour, \%settings,
            "$ENV{HOME}/.colordiffrc" );
    }

   # If output is to a file, switch off colours, unless 'color_patches' is set
   # Relates to http://bugs.debian.org/cgi-bin/bugreport.cgi?bug=378563
    if ( ( -f STDOUT ) && ( $settings{color_patches} == 0 ) ) {
        $settings{plain}     = q{};
        $settings{oldtext}   = q{};
        $settings{newtext}   = q{};
        $settings{diffstuff} = q{};
        $settings{cvsstuff}  = q{};
        $settings{off}       = q{};
    }

    show_banner( $settings{banner} );

    my @inputstream;

    my $exitcode = 0;
    if ( ( defined $ARGV[0] ) || ( -t STDIN ) ) {

        # More reliable way of pulling in arguments
        my $pid = open2( \*INPUTSTREAM, undef, 'diff', @ARGV );
        @inputstream = <INPUTSTREAM>;
        close INPUTSTREAM;
        waitpid $pid, 0;
        $exitcode = $CHILD_ERROR >> 8;
    }
    else {
        @inputstream = <STDIN>;
    }

    my $diff_type;
    if (   $specified_difftype
        && $specified_difftype =~ m/diffu | diffc | diff | diffy | wdiff/xms )
    {
        $diff_type = $specified_difftype;
    }
    else {
        $diff_type = determine_diff_type( \@inputstream );
    }

    my $diffy_sep_col = 0;

    if ( $diff_type eq 'diffy' ) {
        $diffy_sep_col = preprocess_input( \@inputstream );
    }

    parse_and_print( \%settings, \@inputstream, $diff_type, $diffy_sep_col );

    exit $exitcode;
}

run() unless caller;

__END__

#-----------------------------------------------------------------------------

=pod

=head1 NAME

C<colordiff> - a wrapper/replacment for 'diff' producing colourful output

=head1 VERSION

=head1 USAGE

  cmd_line_example [ options ]
  cmd_line_example [ -c | --config ]
  cmd_line_example { --help | --man | --usage | --version }

=head1 REQUIRED ARGUMENTS
=head1 ARGUMENTS

=head1 OPTIONS

  These are the application options.

=over

=item C<--difftype>

  Specify the diff type to use.

=item C<--help>

  Displays a brief summary of options and exits.

=item C<--man>

  Displays the complete manual and exits.

=item C<--usage>

  Displays the basic application usage.

=item C<--version>

  Displays the version number and exits.

=back

=head1 DESCRIPTION

  A wrapper to colorize the output from a diff program.

=head1 DIAGNOSTICS

=head1 EXIT STATUS

  1 - Program exited normally. --help, --man, and --version return 1.
  2 - Program exited normally. --usage returns 2.

=head1 CONFIGURATION
=head1 DEPENDENCIES
=head1 INCOMPATIBILITIES
=head1 BUGS AND LIMITATIONS

=head1 HOMEPAGE

=head1 AUTHOR

  Dave Ewart - davee@sungate.co.uk
  Kirk Kimmel - https://github.com/kimmel

=head1 LICENSE AND COPYRIGHT

  Copyright (c) 2002-2011 Dave Ewart. All rights reserved.
  Copyright (c) 2011 Kirk Kimmel. All rights reserved.

  This program is free software; you can redistribute it and/or modify it under the GPL v2+. The full text of this license can be found online at < http://opensource.org/licenses/GPL-2.0 >

=cut
<|MERGE_RESOLUTION|>--- conflicted
+++ resolved
@@ -1,31 +1,6 @@
-<<<<<<< HEAD
-#!/usr/bin/perl -w
-
-########################################################################
-#                                                                      #
-# ColorDiff - a wrapper/replacment for 'diff' producing                #
-#             colourful output                                         #
-#                                                                      #
-# Copyright (C)2002-2011 Dave Ewart (davee@sungate.co.uk)              #
-#                                                                      #
-########################################################################
-#                                                                      #
-# This program is free software; you can redistribute it and/or modify #
-# it under the terms of the GNU General Public License as published by #
-# the Free Software Foundation; either version 2 of the License, or    #
-# (at your option) any later version.                                  #
-#                                                                      #
-# This program is distributed in the hope that it will be useful,      #
-# but WITHOUT ANY WARRANTY; without even the implied warranty of       #
-# MERCHANTABILITY or FITNESS FOR A PARTICULAR PURPOSE.  See the        #
-# GNU General Public License for more details.                         #
-#                                                                      #
-########################################################################
-=======
 #!/usr/bin/perl
 
 # See the POD at the end of the file.
->>>>>>> e349c67e
 
 use 5.008_000;
 use warnings;
@@ -55,17 +30,7 @@
     my $input_ref = shift;
     my $diff_type = 'unknown';
 
-<<<<<<< HEAD
-    DIFF_TYPE:
-    foreach my $record ( @{$input_ref} ) {
-        if ( defined $user_difftype ) {
-            $diff_type = $user_difftype;
-            last DIFF_TYPE;
-        }
-
-=======
 DIFF_TYPE: foreach my $record ( @{$input_ref} ) {
->>>>>>> e349c67e
         given ($record) {
 
             # Unified diffs are the only flavour having '+++' or '---'
